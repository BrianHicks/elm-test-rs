--- conflicted
+++ resolved
@@ -101,12 +101,7 @@
     };
 
     // Make src dirs relative to the generated tests root
-<<<<<<< HEAD
-    let tests_root = elm_project_root.join("elm-stuff/tests-0.19.1");
-    let elm_test_rs_root = crate::utils::elm_test_rs_root().unwrap();
-=======
     let tests_root = elm_project_root.join("elm-stuff").join("tests-0.19.1");
->>>>>>> 98ac4769
     let test_directories: Vec<PathBuf> = elm_json_tests
         .source_directories
         .iter()
@@ -120,20 +115,9 @@
     let source_directories_for_runner: Vec<PathBuf> = test_directories
         .iter()
         // Get path relative to tests_root
-        .collect();
-
-    let source_directories_for_runner: Vec<PathBuf> = test_directories
-        .iter()
         .map(|path| pathdiff::diff_paths(&path, &tests_root).expect("Could not get relative path"))
         // Add src/ and elm-test-rs/elm/src/ to the source directories
-<<<<<<< HEAD
-        .chain(vec![
-            Path::new("src").into(),
-            elm_test_rs_root.join("elm/src"),
-        ])
-=======
         .chain(vec!["src".into(), elm_test_rs_root.join("elm").join("src")])
->>>>>>> 98ac4769
         .collect();
 
     elm_json_tests.source_directories = source_directories_for_runner
@@ -206,11 +190,7 @@
             let full_module_tests: Vec<String> = module
                 .tests
                 .iter()
-<<<<<<< HEAD
                 .map(|test| format!("check {}.{}", &module_name, test))
-=======
-                .map(|test| format!("{}.{}", &module.module_name, test))
->>>>>>> 98ac4769
                 .collect();
             let maybe_test = format!(
                 r#"
