--- conflicted
+++ resolved
@@ -8,12 +8,11 @@
 
 
 port incomingResult : (Value -> msg) -> Sub msg
-<<<<<<< HEAD
-port incomingLogs : ({runnerId: Int, logs: String} -> msg) -> Sub msg
-=======
 
 
->>>>>>> 84db34e6
+port incomingLogs : ({runnerId: Int, logs: String} -> msg) -> Sub msg
+
+
 port signalFinished : Int -> Cmd msg
 
 
